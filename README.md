# Amazon Copilot

A vector-based search system for Amazon product data using Qdrant for similarity search and sentence-transformers for embedding generation.

## Features

- Semantic search for Amazon products
- Vector embeddings with sentence-transformers
- Fast similarity search with Qdrant
- Type-safe Python codebase
- Command-line interface

## Quick Setup

### Prerequisites

- Python 3.12+
- Docker

### Installation

1. **Setup Python environment with pyenv**:
   ```bash
   # Install Python 3.12
   pyenv install 3.12.2

   # Set local Python version
   pyenv local 3.12.2
   ```

2. **Install dependencies with uv**:
   ```bash
   # Install uv if you don't have it
   pip install uv

   # Create virtual environment
   uv venv

   # Activate virtual environment
   source .venv/bin/activate  # On Windows: .venv\Scripts\activate

   # Sync dependencies with specific extras
   uv sync --extra dev --extra backend

   # Or sync all dependency groups at once
   uv sync --all-extras
   ```

3. **Start Qdrant database**:
   ```bash
   # Use Docker Compose (recommended)
   docker-compose up -d
   ```

4. **Configure environment**:
   ```bash
   cp .env.example .env
   ```

## Basic Usage

### 1. Create collection and load data

```bash
# Create a collection
amazon-copilot create-collection amazon_products

# Load product data from CSV
amazon-copilot load-products data/Amazon-Products.csv amazon_products
```

### 2. Search for products

```bash
# Search using the CLI
amazon-copilot search-products "wireless headphones" --collection-name amazon_products
```

### 3. API Usage

Run the FastAPI development server:

```bash
uvicorn amazon_copilot.api.main:app --reload
```

Access the API documentation at http://localhost:8000/docs

## Documentation

For detailed guides, refer to:

- [Detailed Setup Guide](docs/setup.md) - Full installation instructions
- [Data Loading Guide](docs/data_loading.md) - How to load and manage product data
- [Search Guide](docs/search.md) - Advanced search options and filtering
- [Development Guide](docs/development.md) - For contributors and developers
- [Qdrant Setup Guide](docs/qdrant_setup.md) - Vector database configuration

## Project Structure

```
amazon-copilot/
├── src/amazon_copilot/
<<<<<<< HEAD
│   ├── api/               # FastAPI implementation
│   │   ├── main.py        # API entry point
│   │   └── routers/       # API route definitions
│   ├── services/          # Business logic services
│   ├── qdrant_client.py   # Qdrant vector DB client
│   ├── cli.py             # Command-line interface
│   ├── schemas.py         # Data schemas
│   └── utils.py           # Utility functions
├── data/                  # Data directory
├── docs/                  # Documentation
├── pyproject.toml         # Project configuration
├── docker-compose.yml     # Docker configuration
└── README.md              # This file
=======
│   ├── api/
│   │   ├── main.py
│   │   ├── routers/
│   |   |   └── products.py
│   │   ├── crud/
│   |   |   └── products.py
│   ├── qdrant/
│   │   ├── client.py
│   │   └── utils.py
│   └── shared/
|       └── schemas.py
├── data/
├── docs/
├── pyproject.toml
├── docker-compose.yml
├── Dockerfile
└── search_products.py
>>>>>>> 10d31f64
```

## License

[MIT License](LICENSE)<|MERGE_RESOLUTION|>--- conflicted
+++ resolved
@@ -101,7 +101,6 @@
 ```
 amazon-copilot/
 ├── src/amazon_copilot/
-<<<<<<< HEAD
 │   ├── api/               # FastAPI implementation
 │   │   ├── main.py        # API entry point
 │   │   └── routers/       # API route definitions
@@ -115,26 +114,6 @@
 ├── pyproject.toml         # Project configuration
 ├── docker-compose.yml     # Docker configuration
 └── README.md              # This file
-=======
-│   ├── api/
-│   │   ├── main.py
-│   │   ├── routers/
-│   |   |   └── products.py
-│   │   ├── crud/
-│   |   |   └── products.py
-│   ├── qdrant/
-│   │   ├── client.py
-│   │   └── utils.py
-│   └── shared/
-|       └── schemas.py
-├── data/
-├── docs/
-├── pyproject.toml
-├── docker-compose.yml
-├── Dockerfile
-└── search_products.py
->>>>>>> 10d31f64
-```
 
 ## License
 
